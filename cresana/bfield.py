

"""

Authors: F. Thomas, R. Reimann
Date: February 18, 2023

"""

from abc import ABC, abstractmethod
import numpy as np
from scipy.interpolate import RegularGridInterpolator, make_interp_spline
<<<<<<< HEAD
from scipy.special import ellipk, ellipe, ellipkm1
from scipy.optimize import root_scalar
=======
from scipy.special import ellipk, ellipe, ellipkm1, legendre
>>>>>>> 85fab2ba
from warnings import warn
import matplotlib.pyplot as plt

from .physicsconstants import mu0

class Coil:

    def __init__(self, radius, z0, turns, current):
        self.radius = radius
        self.turns = turns
        self.current = current
        self.z0 = z0
        self.C = mu0*self.current*self.turns/np.pi

    def __str__(self):
        return f'd={self.radius*2}, z={self.z0}, turns={self.turns}, current={self.current}'

    def __repr__(self):
        return str(self)

    def evaluate_B(self, pos, derivatives=False):
        # Analytic part based on
        # https://ntrs.nasa.gov/api/citations/20140002333/downloads/20140002333.pdf
        rho = pos[...,0]
        z = pos[...,1] - self.z0

        B = np.empty_like(pos)
        Brho = B[...,0]
        Bz = B[...,1]

        C = self.C
        a = self.radius
        r = np.sqrt(rho**2 + z**2)
        alpha = np.sqrt(self.radius**2 + r**2 - 2*self.radius*rho)
        beta  = np.sqrt(self.radius**2 + r**2 + 2*self.radius*rho)
        k2 = 1 - alpha**2/beta**2
        E_k2 = ellipe(k2)
        K_k2 = np.empty_like(k2)
        greater = np.abs(k2-1)>0.1
        K_k2[greater] = ellipk(k2[greater])
        K_k2[~greater] = ellipkm1(1-k2[~greater])

        on_axis = rho==0
        Brho[on_axis] = 0

        Brho[~on_axis] = (C*rho[~on_axis]*z[~on_axis]/(2*alpha[~on_axis]**2*beta[~on_axis]*rho[~on_axis]**2)
                        *((a**2 + r[~on_axis]**2)*E_k2[~on_axis]-alpha[~on_axis]**2*K_k2[~on_axis]))

        Bz[...] = C/(2*alpha**2*beta)*((a**2 - r**2)*E_k2 + alpha**2*K_k2)

        if derivatives:
            dB = np.empty(pos.shape[:-1]+(3,))
            dBrho_rho = dB[...,0]
            dBrho_z = dB[...,1]
            dBz_z = dB[...,2]

            dBrho_rho[on_axis] = 0
            dBrho_z[on_axis] = 0

            dBrho_rho[~on_axis] = (-C*z[~on_axis]/(2*rho[~on_axis]**2*alpha[~on_axis]**4*beta[~on_axis]**3)
                                   *((a**6 + r[~on_axis]**4*(2*rho[~on_axis]**2+z[~on_axis]**2)
                                      + a**4*(3*z[~on_axis]**2 - 8*rho[~on_axis]**2)
                                      + a**2*(5*rho[~on_axis]**4 - 4*rho[~on_axis]**2*z[~on_axis]**2
                                              + 3*z[~on_axis]**4))*E_k2[~on_axis]
                                     - alpha[~on_axis]**2*(a**4 - 3*a**2*rho[~on_axis]**2 + 2*rho[~on_axis]**4
                                                           + (2*a**2 + 3*rho[~on_axis]**2)*z[~on_axis]**2
                                                           + z[~on_axis]**4)*K_k2[~on_axis]))

            dBrho_z[~on_axis] = (C/(2*rho[~on_axis]*alpha[~on_axis]**4*beta[~on_axis]**3)
                                   *(((a**2 + rho[~on_axis]**2)*(z[~on_axis]**4 + (a**2-rho[~on_axis]**2)**2)
                                      +2*z[~on_axis]**2*(a**4 - 6*a**2*rho[~on_axis]**2
                                                         + rho[~on_axis]**4))*E_k2[~on_axis]
                                     -alpha[~on_axis]**2*((a**2 - rho[~on_axis]**2)**2
                                                          + (a**2 + rho[~on_axis]**2)*z[~on_axis]**2)*K_k2[~on_axis]))

            dBz_z[...] = C*z/(2*alpha**4*beta**3)*((6*a**2*(rho**2 - z**2) - 7*a**4 + (rho**2 + z**2)**2)*E_k2
                                              + alpha**2*(a**2 - rho**2 - z**2)*K_k2)

            return B, dB
<<<<<<< HEAD

        return B


class MultiCoilField:

    def __init__(self, coils, background_field):
        self.coils = coils
        self.background_field = background_field
        self.Bmag_f = None
        self.B_f = None


    def _is_potential_well(self):
        n = 0
        for c in self.coils:
            if c.current<0:
                n+=1

        if n!=0 and n!=len(self.coils):
            warn('It seems your trap is using coils with positive and negative currents!'
            + 'This could be what you want, but "MultiCoilField.get_B_max was implemented'
            + ' under the assumption that this does not happen so please check this again!')

        # the trap is a potential well if all coils have negative current
        return n==len(self.coils)

    def get_B_max(self, r):

        if self._is_potential_well():
            return self.background_field
        else:
            # maximum is somewhere between the outer most coils
            # fist make a guess by scanning the full range
            z = np.linspace(min([c.z0 for c in self.coils]), max([c.z0 for c in self.coils]), 100)
            Bz = np.linalg.norm(self.evaluate_B(np.array([r*np.ones_like(z),z]).T), axis=1)
            idx = np.argmax(Bz)

            # then fine tune by getting dBz/dz = 0 at the position of the maximum
            max_pos = root_scalar(lambda z: self.evaluate_B(np.array([[r, z]]), derivatives=True)[1][0,2],
                                  method='secant', x0=z[idx-1], x1=z[idx+1]).root

            # evaluate the field at the maximum
            B_max = self.evaluate_B(np.array([[r, max_pos]]))[0]
            return np.linalg.norm(B_max)

    def evaluate_B(self, pos, derivatives=False):

        if not derivatives:

            B = np.zeros_like(pos)
=======
>>>>>>> 85fab2ba

        return B

<<<<<<< HEAD
            B[...,1] += self.background_field

            return B
        B = np.zeros_like(pos)
        dB = np.zeros(pos.shape[:-1]+(3,))
=======
class Field(ABC):
>>>>>>> 85fab2ba

    def __init__(self):
        self.Bmag_f = None
        self.B_f = None

    @abstractmethod
    def get_B_max(self, r):
        """ Return maximal magnetic field for a given radius """
        pass

    @abstractmethod
    def evaluate_B(self, pos, derivatives=False):
        """ Return magnetic field vector for each positiont given by pos.
            If derivatives is True, also return derivatives. """
        pass

    def get_grad_mag(self, pos):

        B, dB = self.evaluate_B(pos, derivatives=True)
        B_mag = np.sqrt(B[...,0]**2 + B[...,1]**2)
        Br = B[...,0]
        Bz = B[...,1]

        dBrho_rho = dB[...,0]
        dBrho_z = dB[...,1]
        dBz_z = dB[...,2]
        dBz_rho = dBrho_z

        grad = np.empty(pos.shape[:-1])
        B0 = B_mag==0
        grad[B0] = 0
        grad[~B0] = 1/B_mag[~B0]**2*(Bz[~B0]**2*dBz_rho[~B0] - Br[~B0]**2*dBrho_z[~B0]
                                    +Bz[~B0]*Br[~B0]*(dBrho_rho[~B0]-dBz_z[~B0]))

        curv = np.empty(pos.shape[:-1])

        curv[B0] = 0
        curv[~B0] = 1/B_mag[~B0]**3*(Bz[~B0]*(Br[~B0]*dBrho_rho[~B0] + Bz[~B0]*dBrho_z[~B0]) - Br[~B0]*(Bz[~B0]*dBz_rho[~B0] + Bz[~B0]*dBz_rho[~B0]))

        return B_mag, grad, curv

    def gen_field_line(self, r0, z0, dt, zmax):

        pos_z = [z0]
        pos_r = [r0]
        while pos_z[-1]<zmax:
            B = self.evaluate_B(np.array([pos_r[-1], pos_z[-1]]))
            B_mag = np.sqrt(B[0]**2 + B[1]**2)
            dz = B[1]/B_mag*dt
            dr = B[0]/B_mag*dt
            pos_z.append(pos_z[-1]+dz)
            pos_r.append(pos_r[-1]+dr)

        line = make_interp_spline(pos_z, pos_r, bc_type='clamped')

        return line

    def interpolate(self, rmax, zmax, nr, nz):

        dr = rmax/nr
        dz = 2*zmax/nz

        r = np.arange(0, rmax+dr, dr)
        z = np.arange(-zmax, zmax+dz, dz)
        grid = np.moveaxis(np.mgrid[(slice(0,rmax+dr,dr),slice(-zmax,zmax+dz,dz))],0,-1)

        B = self.evaluate_B(grid)
        B_mag = np.sqrt(B[...,0]**2 + B[...,1]**2)

        self.B_f = RegularGridInterpolator((r,z), B, method='cubic')
        self.Bmag_f = RegularGridInterpolator((r,z), B_mag, method='cubic')

    def to_cylindric(self, pos):
        pos_c = np.empty(pos.shape[:-1]+(2,))

        rho = pos_c[...,0]
        z = pos_c[...,1]

        rho[...] = np.sqrt(pos[...,0]**2+pos[...,1]**2)

        z[...] = pos[...,2]
        return pos_c

    def get_B(self, pos):
        if self.Bmag_f is None:
            raise RuntimeError('Interpolation function does not exist. Call MultiCoilField.interpolate!')

        pos_c = self.to_cylindric(pos)

        print('pos_c shape', pos_c.shape)

        return self.Bmag_f((pos_c[...,0], pos_c[...,1]))

    def get_Br(self, pos):
        if self.B_f is None:
            raise RuntimeError('Interpolation function does not exist. Call MultiCoilField.interpolate!')

        pos_c = self.to_cylindric(pos)

        return self.B_f((pos_c[...,0], pos_c[...,1]))[...,0]

    def get_Bz(self, pos):
        if self.B_f is None:
            raise RuntimeError('Interpolation function does not exist. Call MultiCoilField.interpolate!')

        pos_c = self.to_cylindric(pos)

        return self.B_f((pos_c[...,0], pos_c[...,1]))[...,1]
<<<<<<< HEAD

    def visualize(self, name=None):

        fig = plt.figure()
        ax = plt.axes(projection='3d')

        ax.set_xlabel('x [m]')
        ax.set_ylabel('y [m]')
        ax.set_zlabel('z [m]')
        ax.view_init(vertical_axis='y')
        ax.set_title(f'Background field {self.background_field:5.3f} T')

        t = np.linspace(0,2*np.pi, 1000)

        for c in self.coils:

            r_coil = c.radius
            z0 = c.z0

            xline = r_coil*np.cos(t)
            yline = r_coil*np.sin(t)
            zline = np.ones_like(t)*z0
            ax.plot3D(xline, yline, zline)

        if name is not None:
            plt.savefig(name+'.png', dpi=600)

        plt.show()

=======

>>>>>>> 85fab2ba
    def plot_field_2d(self, rmax, zmax, nr, nz, name=None):

        dr = rmax/nr
        dz = 2*zmax/nz
        grid = np.moveaxis(np.mgrid[(slice(0,rmax+dr,dr),slice(-zmax,zmax+dz,dz))],0,-1)

        aspect = 2*zmax/rmax

        B_map, grad_map, curv_map = self.get_grad_mag(grid)

        im = plt.imshow(B_map, origin='lower', extent=(grid[0,0][1], grid[0,-1][1], grid[0,0][0],grid[-1,0][0]),zorder=2)
        cbar = plt.colorbar(im)
        cbar.set_label('B [T]')
        plt.xlabel('z[m]')
        plt.ylabel('r[m]')
        plt.gca().set_aspect(aspect)
        plt.tight_layout()

        if name is not None:
            plt.savefig('B_map_'+name+'.png', dpi=600)
        plt.show()

        im = plt.imshow(grad_map, origin='lower', extent=(grid[0,0][1], grid[0,-1][1], grid[0,0][0],grid[-1,0][0]),zorder=2)
        cbar = plt.colorbar(im)
        cbar.set_label(r'$\nabla B$ [T/m]')
        plt.xlabel('z[m]')
        plt.ylabel('r[m]')
        plt.gca().set_aspect(aspect)
        plt.tight_layout()

        if name is not None:
            plt.savefig('B_grad_map_'+name+'.png', dpi=600)
        plt.show()

        im = plt.imshow(curv_map, origin='lower', extent=(grid[0,0][1], grid[0,-1][1], grid[0,0][0],grid[-1,0][0]),zorder=2)
        cbar = plt.colorbar(im)
        cbar.set_label(r'$B \times (B \cdot \nabla) B/B^3$ [1/m]')
        plt.xlabel('z[m]')
        plt.ylabel('r[m]')
        plt.gca().set_aspect(aspect)
        plt.tight_layout()

        if name is not None:
            plt.savefig('B_curv_map_'+name+'.png', dpi=600)
        plt.show()

    def plot_field_profile(self, r0, z0, nz=100, nr=1, x_ax='z', name=None):

        z = np.linspace(-z0, z0, nz) if nz>1 else [z0]
        r = np.linspace(0, r0, nr) if nr>1 else [r0]

        if x_ax=='z':
            x = z
            loop_vals = r

            def pos(r0):
                r_vals = np.ones_like(z)*r0
                return np.stack((r_vals, z), axis=-1)

            xlabel= 'z[m]'
            legend_label='r'
        else:
            x = r
            loop_vals = z[z>=0]

            def pos(z0):
                z_vals = np.ones_like(r)*z0
                return np.stack((r, z_vals), axis=-1)

            xlabel='r[m]'
            legend_label='z'

        fig_B, ax_B = plt.subplots()
        fig_grad, ax_grad = plt.subplots()
        fig_curv, ax_curv = plt.subplots()

        ax_B.set_xlabel(xlabel)
        ax_B.set_ylabel('B [T]')

        ax_grad.set_xlabel(xlabel)
        ax_grad.set_ylabel(r'$\nabla B$ [T/m]')

        ax_curv.set_xlabel(xlabel)
        ax_curv.set_ylabel(r'$B \times (B \cdot \nabla) B/B^3$ [1/m]')

        for val in loop_vals:

            B, grad, curv = self.get_grad_mag(pos(val))

            ax_B.plot(x, B, label=f'{legend_label}={val:6.2f}m')
            ax_grad.plot(x, grad, label=f'{legend_label}={val:6.2f}m')
            ax_curv.plot(x, curv, label=f'{legend_label}={val:6.2f}m')


        ax_B.legend()
        ax_grad.legend()
        ax_curv.legend()

        fig_B.tight_layout()
        fig_grad.tight_layout()
        fig_curv.tight_layout()

        if name is not None:
            fig_B.savefig(name+'_mag_'+legend_label+'.png', dpi=600)
            fig_grad.savefig(name+'_grad_'+legend_label+'.png', dpi=600)
            fig_curv.savefig(name+'_curv_'+legend_label+'.png', dpi=600)

        plt.show()

    def plot_field_lines(self,r0, dr, nr, zmax, dz=0.1, z0=0., nz=1000, name=None):
        color = plt.rcParams['axes.prop_cycle'].by_key()['color'][0]
        r_vals = np.linspace(r0-dr, r0+dr, nr)

        z = np.linspace(-zmax, zmax, nz)

        for r in r_vals:
            field_line = self.gen_field_line(r, z0, dz, zmax)


            r_ = field_line(np.abs(z))

            plt.plot(z,r_, c=color)

        plt.xlabel('z [m]')
        plt.ylabel('r [m]')

        if name is not None:
            plt.savefig(name+'_field_lines.png', dpi=600)

<<<<<<< HEAD
        plt.show()

=======
        plt.show()

class MultiCoilField(Field):
    def __init__(self, coils, background_field):
        Field.__init__(self)
        self.coils = coils
        self.background_field = background_field

    def _is_potential_well(self):
        n = 0
        for c in self.coils:
            if c.current<0:
                n+=1

        if n!=0 and n!=len(self.coils):
            warn('It seems your trap is using coils with positive and negative currents!'
            + 'This could be what you want, but "MultiCoilField.get_B_max was implemented'
            + ' under the assumption that this does not happen so please check this again!')

        # the trap is a potential well if all coils have negative current
        return n==len(self.coils)

    def get_B_max(self, r):

        if self._is_potential_well():
            return self.background_field
        else:
            B_max = 0
            for c in self.coils:
                b = self.evaluate_B(np.array([r, c.z0]))
                b_mag = np.sqrt(b[...,0]**2 + b[...,1]**2)
                if b_mag>B_max:
                    B_max = b_mag
            return B_max

    def evaluate_B(self, pos, derivatives=False):

        if not derivatives:

            B = np.zeros_like(pos)

            for c in self.coils:
                B += c.evaluate_B(pos)

            B[...,1] += self.background_field

            return B
        B = np.zeros_like(pos)
        dB = np.zeros(pos.shape[:-1]+(3,))

        for c in self.coils:
            B_, dB_ = c.evaluate_B(pos, derivatives=True)
            B += B_
            dB += dB_

        B[...,1] += self.background_field

        return B, dB

    def visualize(self, name=None):

        fig = plt.figure()
        ax = plt.axes(projection='3d')

        ax.set_xlabel('x [m]')
        ax.set_ylabel('y [m]')
        ax.set_zlabel('z [m]')
        ax.view_init(vertical_axis='y')
        ax.set_title(f'Background field {self.background_field:5.3f} T')

        t = np.linspace(0,2*np.pi, 1000)

        for c in self.coils:

            r_coil = c.radius
            z0 = c.z0

            xline = r_coil*np.cos(t)
            yline = r_coil*np.sin(t)
            zline = np.ones_like(t)*z0
            ax.plot3D(xline, yline, zline)

        if name is not None:
            plt.savefig(name+'.png', dpi=600)

        plt.show()

class AnalyticRotationSymmetricField(Field):
    """ This class implements an field that is allowed by Maxwell's equations in free space.
    In addition we assume rotation symmetry which leads to the fact that the field within the
    current free space is fully defined by the shape of the field along the z-axis (symmetry axis).
    Since it is rotational symmetric, on that axis its only Bz that contributes since B_rho, B_phi
    have to be zero. The class can be initialized by giving the polynomial describing the Bz(r=0,z)
    field. The background field should be given by the constent term of the polynomial and is not an
    independent parameter. """

    def __init__(self, Bz_on_axis):
        """Bz_on_axis should be an instance of np.poly1d"""
        Field.__init__(self)
        self.Bz_on_axis = Bz_on_axis
        self._calculate_coefficients()

    def _calculate_coefficients(self):
        poly = self.Bz_on_axis
        self.coef_al = {i: c/(i+1) for i, c in enumerate(poly.coefficients[::-1]) if c != 0}

    def evaluate_B(self, pos, derivatives=False):
        rho = pos[...,0]
        z = pos[...,1]
        r = np.sqrt(rho**2 + z**2)

        on_axis = rho==0
        on_center = r==0

        B = np.zeros_like(pos)
        for l, a_l in self.coef_al.items():
            B[~on_axis,0] -= a_l*(l+1) * r[~on_axis]**(l+1) / rho[~on_axis] * (legendre(l+1)(z[~on_axis]/r[~on_axis]) - z[~on_axis]/r[~on_axis] * legendre(l)(z[~on_axis]/r[~on_axis])) # Brho
            B[~on_center,1] += a_l*r[~on_center]**l*(l+1)*legendre(l)(z[~on_center]/r[~on_center])                                           # Bz

        B[on_axis,0] = 0
        B[on_center,1] = 0 if 0 not in self.coef_al.keys() else self.coef_al[0]

        if not derivatives:
            return B

        dB = np.zeros(pos.shape[:-1]+(3,))
        for l, a_l in self.coef_al.items():
            if l==0: continue
            dB[~on_axis,0] += a_l*l/rho[~on_axis]**2*(((l+1)*z[~on_axis]**2 - l*r[~on_axis]**2)*r[~on_axis]**(l-1)*legendre(l-1)(z[~on_axis]/r[~on_axis]) - z[~on_axis]*r[~on_axis]**l*legendre(l)(z[~on_axis]/r[~on_axis])) # dBrho_drho
            dB[~on_axis,1] += a_l*(l+1)*l/rho[~on_axis]*(r[~on_axis]**l*legendre(l)(z[~on_axis]/r[~on_axis]) - z[~on_axis]*r[~on_axis]**(l-1)*legendre(l-1)(z[~on_axis]/r[~on_axis]))                    # dBz_drho = dBrho_dz
            dB[~on_center,2] += a_l*r[~on_center]**(l-1)*l*(l+1)*legendre(l-1)(z[~on_center]/r[~on_center])                                                    # dBz_dz

        dB[on_axis,0] = 0
        dB[on_axis,1] = 0
        dB[on_center,2] = 0

        return B, dB

    def get_B_max(self, r):
        # we ignore the r, sorry
        # if largest a_l coefficient is positive we get to infinity at large z
        if self.coef_al[max(self.coef_al.keys())] > 0:
            return np.inf
        # if all coefficients are negative we have the maximum at z=0
        if np.all([a_l<0 for l, a_l in self.coef_al.items() if l!=0]):
            return 0 if 0 not in self.coef_al.keys() else self.coef_al[0]

        # We get the roots of dB/dz
        coef = [l*(l+1)*self.coef_al[l] if l in self.coef_al.keys() else 0 for l in reversed(range(1, max(self.coef_al.keys())+1))]
        poly = np.poly1d(coef)
        # The maximum is at any of the roots so evaluate the field at the roots and take the max of the b values.
        # Only consider real roots
        return np.max(self.evaluate_B(np.array([[0, np.real(root)] for root in poly.roots if np.imag(root) == 0])))

>>>>>>> 85fab2ba

def get_8_coil_flat_trap(z0, I0, B_background):
    """Get a MultiCoildField instance with 8 coils that produces a
    trap with a flat central field region.

    ----------
    z0 : float
        Approximate position of the potential wall in m.
    I0 : float
        Factor that scales the current used for the coils. All currents
        for all coils scale with this parameter.
    B_background    : float
        Background magnetic field in T.
    """

    # 8 coils on a sphere # Williams-Cain
    b1 = z0
    I1 = I0*9/4/0.9999914835119487*3*5

    b2 = b1
    b3 = b1
    b4 = b1
    x1 = 0.1652754
    x2 = 0.4779250
    x3 = 0.7387739
    x4 = 0.9195342

    I2 = 0.891626*I1
    I3 = 0.686604*I1
    I4 = 0.406992*I1
    Z1 = b1*x1
    R1 = b1*np.sqrt(1-x1**2)
    Z2 = b2*x2
    R2 = b2*np.sqrt(1-x2**2)
    Z3 = b3*x3
    R3 = b3*np.sqrt(1-x3**2)
    Z4 = b4*x4
    R4 = b4*np.sqrt(1-x4**2)

    coils = [   Coil(R1, Z1, 1, I1),
                Coil(R1, -Z1, 1, I1),
                Coil(R2, Z2, 1, I2),
                Coil(R2, -Z2, 1, I2),
                Coil(R3, Z3, 1, I3),
                Coil(R3, -Z3, 1, I3),
                Coil(R4, Z4, 1, I4),
                Coil(R4, -Z4, 1, I4)]

    return MultiCoilField(coils, B_background)<|MERGE_RESOLUTION|>--- conflicted
+++ resolved
@@ -10,12 +10,8 @@
 from abc import ABC, abstractmethod
 import numpy as np
 from scipy.interpolate import RegularGridInterpolator, make_interp_spline
-<<<<<<< HEAD
-from scipy.special import ellipk, ellipe, ellipkm1
+from scipy.special import ellipk, ellipe, ellipkm1, legendre
 from scipy.optimize import root_scalar
-=======
-from scipy.special import ellipk, ellipe, ellipkm1, legendre
->>>>>>> 85fab2ba
 from warnings import warn
 import matplotlib.pyplot as plt
 
@@ -95,72 +91,10 @@
                                               + alpha**2*(a**2 - rho**2 - z**2)*K_k2)
 
             return B, dB
-<<<<<<< HEAD
 
         return B
 
-
-class MultiCoilField:
-
-    def __init__(self, coils, background_field):
-        self.coils = coils
-        self.background_field = background_field
-        self.Bmag_f = None
-        self.B_f = None
-
-
-    def _is_potential_well(self):
-        n = 0
-        for c in self.coils:
-            if c.current<0:
-                n+=1
-
-        if n!=0 and n!=len(self.coils):
-            warn('It seems your trap is using coils with positive and negative currents!'
-            + 'This could be what you want, but "MultiCoilField.get_B_max was implemented'
-            + ' under the assumption that this does not happen so please check this again!')
-
-        # the trap is a potential well if all coils have negative current
-        return n==len(self.coils)
-
-    def get_B_max(self, r):
-
-        if self._is_potential_well():
-            return self.background_field
-        else:
-            # maximum is somewhere between the outer most coils
-            # fist make a guess by scanning the full range
-            z = np.linspace(min([c.z0 for c in self.coils]), max([c.z0 for c in self.coils]), 100)
-            Bz = np.linalg.norm(self.evaluate_B(np.array([r*np.ones_like(z),z]).T), axis=1)
-            idx = np.argmax(Bz)
-
-            # then fine tune by getting dBz/dz = 0 at the position of the maximum
-            max_pos = root_scalar(lambda z: self.evaluate_B(np.array([[r, z]]), derivatives=True)[1][0,2],
-                                  method='secant', x0=z[idx-1], x1=z[idx+1]).root
-
-            # evaluate the field at the maximum
-            B_max = self.evaluate_B(np.array([[r, max_pos]]))[0]
-            return np.linalg.norm(B_max)
-
-    def evaluate_B(self, pos, derivatives=False):
-
-        if not derivatives:
-
-            B = np.zeros_like(pos)
-=======
->>>>>>> 85fab2ba
-
-        return B
-
-<<<<<<< HEAD
-            B[...,1] += self.background_field
-
-            return B
-        B = np.zeros_like(pos)
-        dB = np.zeros(pos.shape[:-1]+(3,))
-=======
 class Field(ABC):
->>>>>>> 85fab2ba
 
     def __init__(self):
         self.Bmag_f = None
@@ -269,39 +203,7 @@
         pos_c = self.to_cylindric(pos)
 
         return self.B_f((pos_c[...,0], pos_c[...,1]))[...,1]
-<<<<<<< HEAD
-
-    def visualize(self, name=None):
-
-        fig = plt.figure()
-        ax = plt.axes(projection='3d')
-
-        ax.set_xlabel('x [m]')
-        ax.set_ylabel('y [m]')
-        ax.set_zlabel('z [m]')
-        ax.view_init(vertical_axis='y')
-        ax.set_title(f'Background field {self.background_field:5.3f} T')
-
-        t = np.linspace(0,2*np.pi, 1000)
-
-        for c in self.coils:
-
-            r_coil = c.radius
-            z0 = c.z0
-
-            xline = r_coil*np.cos(t)
-            yline = r_coil*np.sin(t)
-            zline = np.ones_like(t)*z0
-            ax.plot3D(xline, yline, zline)
-
-        if name is not None:
-            plt.savefig(name+'.png', dpi=600)
-
-        plt.show()
-
-=======
-
->>>>>>> 85fab2ba
+
     def plot_field_2d(self, rmax, zmax, nr, nz, name=None):
 
         dr = rmax/nr
@@ -431,10 +333,6 @@
         if name is not None:
             plt.savefig(name+'_field_lines.png', dpi=600)
 
-<<<<<<< HEAD
-        plt.show()
-
-=======
         plt.show()
 
 class MultiCoilField(Field):
@@ -462,13 +360,19 @@
         if self._is_potential_well():
             return self.background_field
         else:
-            B_max = 0
-            for c in self.coils:
-                b = self.evaluate_B(np.array([r, c.z0]))
-                b_mag = np.sqrt(b[...,0]**2 + b[...,1]**2)
-                if b_mag>B_max:
-                    B_max = b_mag
-            return B_max
+            # maximum is somewhere between the outer most coils
+            # fist make a guess by scanning the full range
+            z = np.linspace(min([c.z0 for c in self.coils]), max([c.z0 for c in self.coils]), 100)
+            Bz = np.linalg.norm(self.evaluate_B(np.array([r*np.ones_like(z),z]).T), axis=1)
+            idx = np.argmax(Bz)
+
+            # then fine tune by getting dBz/dz = 0 at the position of the maximum
+            max_pos = root_scalar(lambda z: self.evaluate_B(np.array([[r, z]]), derivatives=True)[1][0,2],
+                                  method='secant', x0=z[idx-1], x1=z[idx+1]).root
+
+            # evaluate the field at the maximum
+            B_max = self.evaluate_B(np.array([[r, max_pos]]))[0]
+            return np.linalg.norm(B_max)
 
     def evaluate_B(self, pos, derivatives=False):
 
@@ -589,7 +493,6 @@
         # Only consider real roots
         return np.max(self.evaluate_B(np.array([[0, np.real(root)] for root in poly.roots if np.imag(root) == 0])))
 
->>>>>>> 85fab2ba
 
 def get_8_coil_flat_trap(z0, I0, B_background):
     """Get a MultiCoildField instance with 8 coils that produces a
