

"""

Author: F. Thomas
Date: August 11, 2021

"""

__all__ = []

from abc import ABC, abstractmethod
import warnings
from warnings import warn
warnings.simplefilter('default')


from scipy.signal import sawtooth, square
from scipy.optimize import root_scalar
from scipy.integrate import cumtrapz, quad
from scipy.interpolate import make_interp_spline
import numpy as np
import matplotlib.pyplot as plt

from .physicsconstants import speed_of_light, E0_electron
from .utility import get_pos
from .electronsim import ElectronSim
from .cyclotronphysics import get_energy, get_omega_cyclotron, get_v_gradB, get_relativistic_velocity, get_v_curv


def magnetic_moment(E_kin, pitch, B0):
    return E_kin * np.sin(pitch)**2/B0

def get_integrated_phase(w, t):
    return cumtrapz(w, x=t, initial=0.0)

class Trap(ABC):

    def __init__(self, add_gradB=True, add_curvB=True):
        self.add_gradB = add_gradB
        self.add_curvB = add_curvB

    @abstractmethod
    def trajectory(self, electron):
        pass

    @abstractmethod
    def B_field(self, r, z):
        pass

    @abstractmethod
    def get_f(self, electron, v):
        pass

    @abstractmethod
    def get_grad_mag(self, r, z):
        pass

    def get_pitch_sign(self, electron, t, v):
        f = self.get_f(electron,v)
        if type(f)==np.float64:
            f = np.array([f])
        sign = np.ones_like(t)

        #if one value of f==0 this should be equivalent to all of them being zero
        #-> no need to check on all values and make this part differ for different array values
        if f.flat[0]!=0:
            T = 1/f
            period_fraction = (t%T)/T
            sign[(period_fraction<0.25)|(period_fraction>0.75)] = -1

        return sign

    def get_pitch(self, electron, t, B, v):
        theta_0 = electron.pitch
        B0 = self.B_field(electron.r, 0.) #B[0] -> incorrect if z(t0)!=0  #np.min(B) -> incorrect if trap has side minima
        sign = self.get_pitch_sign(electron,t, v)
        #there seems to be a numerics issue here -> round to 12 digits
        #without that observed sintheta>1, which results in NaN
        #sintheta = np.around(np.sin(theta_0)*np.sqrt(B/B0), 13)
        sintheta = np.sin(theta_0)*np.sqrt(B/B0)
        sintheta[sintheta>1.] = 1.

       # np.set_printoptions(precision=20)

       # print('>1',np.where(sintheta>1))
       # print('>1',sintheta[sintheta>1])

       # print('<-1',np.where(sintheta<-1))
       # print('<-1',sintheta[sintheta<-1])

        theta = np.pi/2 - np.arcsin(sintheta)
        theta = sign*theta + np.pi/2
        return theta

   # def add_gradB_motion(self, electron, v_gradB, t):

   #     r = electron.r
   #     phi = np.arctan2(electron._y0, electron._x0)
    def calc_xy(self, r, phi, v_drift, t):

        zero = r==0
        w_drift = np.zeros_like(v_drift)
        w_drift[~zero] = v_drift[~zero]/r[~zero]

        phase_drift = get_integrated_phase(w_drift, t)

        return r*np.cos(phase_drift+phi), r*np.sin(phase_drift+phi)

    def simulate(self, electron):

        coords_f= self.trajectory(electron)
        phi = np.arctan2(electron._y0, electron._x0)

        def f(t):
            approximate_energy = get_energy(electron.E_kin, t, self.B_field(electron.r, 0), np.ones_like(t)*electron.pitch)
            v_approximate = get_relativistic_velocity(approximate_energy)
            r, z = coords_f(t, v_approximate)
            #B, grad, curv = self.get_grad_mag(electron.r*np.ones_like(z), z)
            B, grad, curv = self.get_grad_mag(r, z)

            pitch = self.get_pitch(electron, t, B, v_approximate)

            E_kin = get_energy(electron.E_kin, t, B, pitch)

            w = get_omega_cyclotron(B, E_kin)

            v_drift = np.zeros_like(grad)

            if self.add_gradB:
                v_drift -= get_v_gradB(E_kin, pitch, B, w, grad)

            if self.add_curvB:
                v_drift -= get_v_curv(E_kin, pitch, w, curv)

            coords = np.stack((np.empty_like(z),np.empty_like(z),z),axis=-1)

            coords[...,0], coords[...,1] = self.calc_xy(r, phi, v_drift, t)

            return coords, pitch, B, E_kin, w

        return f

def harmonic_potential(r, z, B0, L0):
    a1 = B0
    a3 = B0/(3*L0**2)
    return a1 - 3/2*a3*(r**2 - 2*z**2)


def harmonic_Br(r, z, B0, L0):
    a3 = B0/(3*L0**2)
    return -3*r*z*a3


def flat_potential(z, B0):
    if type(z) == np.ndarray:
        potential = np.full(z.shape, B0)
    else:
        potential = np.array([B0])

    return potential


def get_z_harmonic(t, z_max, omega, phi):
    return z_max*np.sin(omega*t + phi)


def get_vz_harmonic(t, z_max, omega, phi):
    return z_max*omega*np.cos(omega*t + phi)


def get_z_flat(t, z_max, omega, phi):
    return z_max*sawtooth(t*omega + np.pi/2 + phi, width=0.5)


def get_omega_harmonic(v0, pitch, r, L0):
    return v0*np.sin(pitch)/L0*np.sqrt(1/(1-r**2/(2*L0**2)))


def get_z_max_harmonic(L0, pitch, r):
    return np.sqrt(L0**2-0.5*r**2)/np.tan(pitch)


class HarmonicTrap(Trap):

    def __init__(self, B0, L0, add_gradB=True, add_curvB=True):
        Trap.__init__(self, add_gradB, add_curvB)
        self._B0 = B0
        self._L0 = L0

    def trajectory(self, electron):
        omega = self._get_omega(electron)
        z_max = self._get_z_max(electron)

        phi0 = np.arcsin(electron._z0/z_max)

       # return lambda t: get_pos(   np.ones_like(t)*electron._x0,
       #                             np.ones_like(t)*electron._y0,
       #                             get_z_harmonic(t, z_max, omega, phi0))
        return lambda t, z: (np.ones_like(t)*electron.r, get_z_harmonic(t, z_max, omega, phi0))

    def B_field(self, r, z):
        """
        the analytic harmonic field solution assumes in its integration that
        B_mag \approx B_z -> B_r is negligible
        However, this is not the case for higher radii
        to prevent more errors with this incorrect solution the derived class method
        B_field needs to provide the B_field that was assumed for the integration and not the actual B_mag
        for the actual B_mag use absolute_B_field
        """
        return harmonic_potential(r, z, self._B0, self._L0)

    def absolute_B_field(self, r, z):
        return np.sqrt(harmonic_potential(r, z, self._B0, self._L0)**2
                        + harmonic_Br(r, z, self._B0, self._L0)**2)

    def pitch(self, electron):
        omega = self._get_omega(electron)
        z_max = self._get_z_max(electron)
        phi0 = np.arcsin(electron._z0/z_max)

        def f(t):
            vz = get_vz_harmonic(t, z_max, omega, phi0)
            return np.arccos(vz/electron.v0)

        return f

    def _get_omega(self, electron):
        return get_omega_harmonic(electron.v0, electron.pitch, electron.r, self._L0)

    def _get_z_max(self, electron):
        return get_z_max_harmonic(self._L0, electron.pitch, electron.r)

    def get_f(self, electron, v):
        return self._get_omega(electron)/(2*np.pi)

    def get_grad_mag(self, r, z):

        B = self.B_field(r, z)
        grad = self._get_orthogonal_grad(r, z, B)

        return B, grad, 0

    def _get_orthogonal_grad(self, r, z, B):
        a3 = self._B0/(3*self._L0**2)
        a1 = self._B0
        grad = -0.75*r*a3*(12*r*z*a3
                        + (2*a1-3*(r**2 - 2*z**2)*a3)
                         *(2*a1 - 3*(r**2 + 4*z**2)*a3))/B**2

        return grad

class BoxTrap(Trap):

    def __init__(self, B0, L, add_gradB=True, add_curvB=True):
        Trap.__init__(self, add_gradB, add_curvB)
        self._B0 = B0
        self._L = L

    def trajectory(self, electron):
        omega = self._get_omega(electron)
        z_max = self._get_z_max()
        phi0 = electron._z0/z_max*np.pi/2

       # return lambda t: get_pos(   np.ones_like(t)*electron._x0,
       #                             np.ones_like(t)*electron._y0,
       #                             get_z_flat(t, z_max, omega, phi0))
        return lambda t, v: (np.ones_like(t)*electron.r, get_z_flat(t, z_max, omega, phi0))

    def pitch(self, electron):
        omega = self._get_omega(electron)
        z_max = self._get_z_max()
        phi0 =  electron._z0/z_max*np.pi/2

        def f(t):
            delta = np.pi/2 - electron.pitch
            sign = square(t*omega + np.pi/2 + phi0)
            return np.pi/2 - sign*delta

        return f

    def B_field(self, r, z):
        B = flat_potential(z, self._B0)

        B[z>self._L/2] = np.inf
        B[z<-self._L/2] = np.inf

        return B

    def get_grad_mag(self, r, z):
        B = self.B_field(r, z)
        grad = np.zeros_like(B)

        return B, grad, 0

    def _get_omega(self, electron):
        return electron.v0*np.cos(electron.pitch)*np.pi/self._L

    def _get_z_max(self):
        return self._L/2

    def get_f(self, electron, v):
        return self._get_omega(electron)/(2*np.pi)


class BathtubTrap(Trap):

    def __init__(self, B0, L, add_gradB=True, add_curvB=True):
        warn("'BathtubTrap' is deprecated in this version. It does not support all the features it should.", DeprecationWarning)
        Trap.__init__(self, add_gradB, add_curvB)
        self._B0 = B0
        self._L = L
        self._L0 = L0

    def trajectory(self, electron):
        #return lambda t: get_pos(   np.ones_like(t)*electron._x0,
        #                            np.ones_like(t)*electron._y0,
        #                            self._get_z(electron, t))
        return lambda t: np.ones_like(t)*electron.r, self._get_z(electron, t)

    def B_field(self, r, z):
        # in case float input is used
        z_np = np.expand_dims(z, 0)

        B = flat_potential(z_np, self._B0)

        left_harmonic = z_np < -self._L/2
        right_harmonic = z_np > self._L/2

        z_left_harmonic = z_np[left_harmonic] + self._L/2
        z_right_harmonic = z_np[right_harmonic] - self._L/2

        B[left_harmonic] = harmonic_potential(z_left_harmonic, self._B0, self._L0)
        B[right_harmonic] = harmonic_potential(z_right_harmonic, self._B0, self._L0)

        return B[0] #undo the expand_dims in first line

    def _period(self, electron):
        flat_time = self._L/(electron.v0*np.cos(electron.pitch))
        harmonic_time = np.pi/get_omega_harmonic(electron.v0, electron.pitch, self._L0)

        return 2*(flat_time+harmonic_time)

    def _get_z(self, electron, t):
        v_axial = electron.v0 * np.cos(electron.pitch)
        omega = self._get_omega(electron)
        z_max = self._get_z_max(electron)

        if abs(electron._z0)>(z_max+self._L/2):
            raise ValueError(f'Electron cannot be trapped at z0={electron._z0} because for pitch={electron._pitch/np.pi*180}° z_max=+-{z_max+self._L/2:.3f}')

        T = self._period(electron)

        # z(t=0) = left end of flat region
        t1 = self._L/v_axial # electron reaches right end of flat region -> goes into harmonic region
        t2 = t1 + np.pi/omega # electron reaches right end of flat region again
        t3 = t2 + t1 # electron reaches left end of flat region again -> goes into harmonic region

        if abs(electron._z0) < self._L/2:
            t0 = electron._z0/v_axial
        elif electron._z0>0:
            t0 = t1/2 + 1/omega*np.arcsin((electron._z0 - self._L/2)/z_max)
        else:
            t0 = -t1/2 - 1/omega*np.arcsin((-electron._z0 - self._L/2)/z_max)

        t = t + t1/2 + t0 #zero point shifted such that z(0) = z0
        t = t%T # z periodic with T

        first_flat = t<=t1
        right_harmonic = (t>t1)&(t<=2)
        second_flat = (t>t2)&(t<=t3)
        left_harmonic = t>t3

        z = np.zeros(t.shape)
        z[first_flat] = -self._L/2 + v_axial*t[first_flat]
        z[right_harmonic] = self._L/2 + z_max * np.sin(omega*(t[right_harmonic] - t1))
        z[second_flat] = self._L/2 - v_axial*(t[second_flat] - t2)
        z[left_harmonic] = -self._L/2 - z_max * np.sin(omega*(t[left_harmonic] - t3))

        return z

    def pitch(self, electron):
        v_axial = electron.v0 * np.cos(electron.pitch)
        omega = self._get_omega(electron)
        z_max = self._get_z_max(electron)

        if abs(electron._z0)>(z_max+self._L/2):
            raise ValueError(f'Electron cannot be trapped at z0={electron._z0} because for pitch={electron._pitch/np.pi*180}° z_max=+-{z_max+self._L/2:.3f}')

        T = self._period(electron)

        # z(t=0) = left end of flat region
        t1 = self._L/v_axial # electron reaches right end of flat region -> goes into harmonic region
        t2 = t1 + np.pi/omega # electron reaches right end of flat region again
        t3 = t2 + t1 # electron reaches left end of flat region again -> goes into harmonic region

        if abs(electron._z0) < self._L/2:
            t0 = electron._z0/v_axial
        elif electron._z0>0:
            t0 = t1/2 + 1/omega*np.arcsin((electron._z0 - self._L/2)/z_max)
        else:
            t0 = -t1/2 - 1/omega*np.arcsin((-electron._z0 - self._L/2)/z_max)

        def f(t):

            t = t + t1/2 + t0 #zero point shifted such that z(0) = z0
            t = t%T # z periodic with T

            first_flat = t<=t1
            right_harmonic = (t>t1)&(t<=2)
            second_flat = (t>t2)&(t<=t3)
            left_harmonic = t>t3

            delta = np.pi/2 - electron.pitch

            pitch = np.zeros(t.shape)
            pitch[first_flat] = np.pi/2 - delta

            vz = get_vz_harmonic(t[right_harmonic] - t1, z_max, omega, 0.)
            pitch[right_harmonic] = np.arccos(vz/electron.v0) # self._L/2 + z_max * np.sin(omega*(t[right_harmonic] - t1))

            pitch[second_flat] = np.pi/2 + delta

            vz = -get_vz_harmonic(t[left_harmonic] - t3, z_max, omega, 0.)
            pitch[left_harmonic] = np.arccos(vz/electron.v0)
            #pitch[left_harmonic] = -self._L/2 - z_max * np.sin(omega*(t[left_harmonic] - t3))

            return pitch

        return f

    def get_grad_mag(self, r, z):

        B = self.B_field(r, z)
        grad = np.zeros_like(B)

        return B, grad

    def _get_omega(self, electron):
        return get_omega_harmonic(electron.v0, electron.pitch, self._L0)

    def _get_z_max(self, electron):
        return get_z_max_harmonic(self._L0, electron.pitch)

    def get_f(self, electron, v):
        return 1/self._period(electron)


class ArbitraryTrap(Trap):

    def __init__(self, b_field, add_gradB=True, add_curvB=True,
                    integration_steps=1000, field_line_step_size=0.0001,
                    root_rtol=1e-25, root_guess_max=10., root_guess_steps=1000,
                    b_interpolation_steps=None,
                    b_interpolation_order=3,
                    fast_integral=False,
                    debug=False,
                    energy_loss=True):
        Trap.__init__(self, add_gradB, add_curvB)
        self._b_field = b_field
        self._integration_steps = integration_steps
        self._root_rtol = root_rtol
        self._root_guess_max = root_guess_max
        self._root_guess_steps = root_guess_steps
        self._field_line_step_size = field_line_step_size
        self._energy_loss = energy_loss
        self._T_buffer = {}
        self._b_interpolation_steps = b_interpolation_steps
        self._b_interpolation_order = b_interpolation_order
        self._fast_integral = fast_integral
        self._debug = debug

    def trajectory(self, electron):
        z_f, r_f = self._solve_trajectory(electron)

        def coords(t, v):
            z = z_f(t, v)
            r = r_f(np.abs(z))

            return r, z # get_pos(r, y, z)

        return coords

    def B_field(self, r, z):

        pos = np.stack(np.broadcast_arrays(r,z),axis=-1)

        B, _, _ = self._b_field.get_grad_mag(pos)
        return B

    def get_f(self, electron, v=None):

        if v is None:
            v = get_relativistic_velocity(electron.E_kin)

        if electron not in self._T_buffer:
            self._solve_trajectory(electron)

        T = self._T_buffer[electron]/v

        return 1/T

    def get_grad_mag(self, r, z):
        pos = np.stack((r,z),axis=-1)
        return self._b_field.get_grad_mag(pos)

    def adiabatic_difference(self,r_f, z, pitch):
        return np.sin(pitch)**2*self.B_field(r_f(z), z)-self.B_field(r_f(0), 0.)

    def guess_root(self, r_f, pitch):
        z = np.linspace(0, self._root_guess_max, self._root_guess_steps)
        diff = self.adiabatic_difference(r_f, z, pitch)
        positives = np.argwhere(diff>0) #np.argmax(diff>0)

        if len(positives)==0:
            raise RuntimeError('Found guess of root at z=root_guess_max -> Consider increasing "root_guess_max" and/or "root_guess_steps"!')

        ind = positives[0][0]

        if ind==0:
            raise RuntimeError('Found guess of root at z=0 -> Consider increasing "root_guess_steps" or reducing "root_guess_max"!')

       # if ind==len(z)-1:
        #    raise RuntimeError('Found guess of root at z=root_guess_max -> Increase "root_guess_max" or reduce "root_guess_steps"!')

        return z[ind-1], z[ind]
<<<<<<< HEAD

    def _find_min_trapping_angle(self, electron):
=======
        
    def min_trapping_angle(self, r):
>>>>>>> 3a1b83c8
        #might need to be checked again for potential walls
        #after the addition of r(z) due to the field lines
        B_max = self._b_field.get_B_max(r)
        B_min = self.B_field(r, 0)
        trapping_angle = np.arcsin(np.sqrt(B_min/B_max))
        return trapping_angle

    def _check_if_trapped(self, electron):
<<<<<<< HEAD

        min_trapping_angle = self._find_min_trapping_angle(electron)

=======
        
        min_trapping_angle = self.min_trapping_angle(electron.r)
        
>>>>>>> 3a1b83c8
        if min_trapping_angle>electron.pitch:
            raise RuntimeError(f'Electron is not trapped! Minimum trapping angle is {min_trapping_angle/np.pi*180}, electron pitch angle is {electron.pitch/np.pi*180}')

    def _get_B_f(self, r_f, z_max):

        if self._b_interpolation_steps is not None:
            z = np.linspace(0, z_max, self._b_interpolation_steps)
            B = self.B_field(r_f(z), z)
            B_f = make_interp_spline(z, B, k=self._b_interpolation_order)

            if self._debug:
                self._plot_B_interpolation_error(B_f, r_f, z_max)
        else:
            B_f = lambda z: self.B_field(r_f(z), z)

        return B_f

    def _plot_B_interpolation_error(self, B_f, r_f, z_max):
        z = np.linspace(0, z_max, self._b_interpolation_steps*10)
        B_analytic = self.B_field(r_f(z), z)
        B_interpolated = B_f(z)

        plt.plot(z, np.abs(B_analytic-B_interpolated)/B_analytic)
        plt.xlabel('z [m]')
        plt.ylabel('relative B error')
        plt.yscale('log')
        plt.show()

    def _solve_integral(self, z_val, B_f):

        B_max = B_f(z_val[-1])+1e-15
        integrand = lambda z: 1/np.sqrt(B_max-B_f(z))

        if self._fast_integral:
            return self._stepwise_integral_fast(z_val, integrand)
        else:
            return self._stepwise_integral(z_val, integrand)


    def _stepwise_integral(self, z_val, integrand):

        integral = np.zeros_like(z_val)
        #for i in range(len(z_val)-1):
        #    integral[i] = quad(integrand, 0,z_val[i])[0]
        #separate last step to get smaller error at singularity
        #integral[-1] = integral[-2] + quad(integrand, z_val[-2],z_val[-1])[0]
        #^dropped this idea because sometimes the separate integration on the last interval results in NaN

        for i in range(len(z_val)):
            integral[i] = quad(integrand, 0,z_val[i])[0]

        return integral

    def _stepwise_integral_fast(self, z_val, integrand):

        integral = np.zeros_like(z_val)
        for i in range(len(z_val)-1):
            integral[i+1] = integral[i] + quad(integrand, z_val[i],z_val[i+1])[0]

        return integral

    def find_zmax(self, electron):
<<<<<<< HEAD

=======
        zmax, _ = self._find_zmax_and_rf(electron)
        return zmax
    
    def _find_zmax_and_rf(self, electron):
        
>>>>>>> 3a1b83c8
        """
        assuming the minimum is at z=0 and the profile is symmetric
        """
        r_f_unsigned = self._b_field.gen_field_line(electron.r, 0., self._field_line_step_size, self._root_guess_max)
        r_f = lambda z: r_f_unsigned(np.abs(z))

        self._check_if_trapped(electron)

        root_guess = self.guess_root(r_f, electron.pitch)

        zmax = root_scalar(lambda z: self.adiabatic_difference(r_f, z, electron.pitch),
                            method='secant', x0=root_guess[0],
                            x1=root_guess[1],
                            rtol=self._root_rtol).root
<<<<<<< HEAD
        return zmax
=======
        return zmax, r_f
>>>>>>> 3a1b83c8

    def _solve_trajectory(self, electron):

        """
        assuming the minimum is at z=0 and the profile is symmetric
        """
<<<<<<< HEAD
        r_f_unsigned = self._b_field.gen_field_line(electron.r, 0., self._field_line_step_size, self._root_guess_max)
        r_f = lambda z: r_f_unsigned(np.abs(z))

        self._check_if_trapped(electron)

        r = electron.r

        right = self.find_zmax(electron)
=======

        right, r_f = self._find_zmax_and_rf(electron)
>>>>>>> 3a1b83c8

        if right==0:

            z_f = lambda t, v: np.zeros_like(t)
            self._T_buffer[electron] = float('inf')

        else:

            B_f = self._get_B_f(r_f, right)

            z_val = np.linspace(0, right, self._integration_steps)
            integral = self._solve_integral(z_val, B_f)

            v0 = get_relativistic_velocity(electron.E_kin)
            dist = integral * np.sqrt(B_f(right))

            interpolation = make_interp_spline(dist, z_val, bc_type='clamped')

            def z_f(t_in, v):

                if not self._energy_loss:
                    v = np.ones_like(v)*v0

                t_end = dist[-1]/v

                t_out = t_in.copy()
                t_out %= 4*t_end
                ind = t_out>2*t_end
                #t_out[ind] = t_end[ind] - (t_out[ind]-t_end[ind])
                t_out[ind] = 2*t_end[ind] - t_out[ind]
                ind = np.abs(t_out)>t_end
                sign = np.sign(t_out[ind])
                #t_out[ind] = sign*t_end[ind]-(t_out[ind]-sign*t_end[ind])
                t_out[ind] = 2*sign*t_end[ind]-t_out[ind]

                negative = t_out<0
                res = np.empty_like(t_in)
                res[negative] = -interpolation(-t_out[negative]*v[negative])
                res[~negative] = interpolation(t_out[~negative]*v[~negative])

                return res

            self._T_buffer[electron] = 4*dist[-1]#/v0

        return z_f, r_f<|MERGE_RESOLUTION|>--- conflicted
+++ resolved
@@ -524,13 +524,8 @@
         #    raise RuntimeError('Found guess of root at z=root_guess_max -> Increase "root_guess_max" or reduce "root_guess_steps"!')
 
         return z[ind-1], z[ind]
-<<<<<<< HEAD
-
-    def _find_min_trapping_angle(self, electron):
-=======
         
     def min_trapping_angle(self, r):
->>>>>>> 3a1b83c8
         #might need to be checked again for potential walls
         #after the addition of r(z) due to the field lines
         B_max = self._b_field.get_B_max(r)
@@ -539,15 +534,9 @@
         return trapping_angle
 
     def _check_if_trapped(self, electron):
-<<<<<<< HEAD
-
-        min_trapping_angle = self._find_min_trapping_angle(electron)
-
-=======
         
         min_trapping_angle = self.min_trapping_angle(electron.r)
         
->>>>>>> 3a1b83c8
         if min_trapping_angle>electron.pitch:
             raise RuntimeError(f'Electron is not trapped! Minimum trapping angle is {min_trapping_angle/np.pi*180}, electron pitch angle is {electron.pitch/np.pi*180}')
 
@@ -610,15 +599,11 @@
         return integral
 
     def find_zmax(self, electron):
-<<<<<<< HEAD
-
-=======
         zmax, _ = self._find_zmax_and_rf(electron)
         return zmax
     
     def _find_zmax_and_rf(self, electron):
         
->>>>>>> 3a1b83c8
         """
         assuming the minimum is at z=0 and the profile is symmetric
         """
@@ -633,30 +618,15 @@
                             method='secant', x0=root_guess[0],
                             x1=root_guess[1],
                             rtol=self._root_rtol).root
-<<<<<<< HEAD
-        return zmax
-=======
         return zmax, r_f
->>>>>>> 3a1b83c8
 
     def _solve_trajectory(self, electron):
 
         """
         assuming the minimum is at z=0 and the profile is symmetric
         """
-<<<<<<< HEAD
-        r_f_unsigned = self._b_field.gen_field_line(electron.r, 0., self._field_line_step_size, self._root_guess_max)
-        r_f = lambda z: r_f_unsigned(np.abs(z))
-
-        self._check_if_trapped(electron)
-
-        r = electron.r
-
-        right = self.find_zmax(electron)
-=======
 
         right, r_f = self._find_zmax_and_rf(electron)
->>>>>>> 3a1b83c8
 
         if right==0:
 
